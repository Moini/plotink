# -*- coding: utf-8 -*-
# plot_utils.py
# Common plotting utilities
# https://github.com/evil-mad/plotink
#
# See below for version information
#
# Copyright (c) 2020 Windell H. Oskay, Evil Mad Scientist Laboratories
#
# The MIT License (MIT)
#
<<<<<<< HEAD
=======
# Copyright (c) 2020 Windell H. Oskay, Evil Mad Scientist Laboratories
#
>>>>>>> 60474ddb
# Permission is hereby granted, free of charge, to any person obtaining a copy
# of this software and associated documentation files (the "Software"), to deal
# in the Software without restriction, including without limitation the rights
# to use, copy, modify, merge, publish, distribute, sublicense, and/or sell
# copies of the Software, and to permit persons to whom the Software is
# furnished to do so, subject to the following conditions:
#
# The above copyright notice and this permission notice shall be included in all
# copies or substantial portions of the Software.
#
# THE SOFTWARE IS PROVIDED "AS IS", WITHOUT WARRANTY OF ANY KIND, EXPRESS OR
# IMPLIED, INCLUDING BUT NOT LIMITED TO THE WARRANTIES OF MERCHANTABILITY,
# FITNESS FOR A PARTICULAR PURPOSE AND NONINFRINGEMENT. IN NO EVENT SHALL THE
# AUTHORS OR COPYRIGHT HOLDERS BE LIABLE FOR ANY CLAIM, DAMAGES OR OTHER
# LIABILITY, WHETHER IN AN ACTION OF CONTRACT, TORT OR OTHERWISE, ARISING FROM,
# OUT OF OR IN CONNECTION WITH THE SOFTWARE OR THE USE OR OTHER DEALINGS IN THE
# SOFTWARE.

"""
plot_utils.py

Common plotting utilities
https://github.com/evil-mad/plotink

Intended to provide some common interfaces that can be used by
EggBot, WaterColorBot, AxiDraw, and similar machines.
"""

from math import sqrt, isclose

from .plot_utils_import import from_dependency_import
cspsubdiv = from_dependency_import('ink_extensions.cspsubdiv')
simplepath = from_dependency_import('ink_extensions.simplepath')
bezmisc = from_dependency_import('ink_extensions.bezmisc')
ffgeom = from_dependency_import('ink_extensions.ffgeom')

def version():    # Version number for this document
<<<<<<< HEAD
    """Return version number of this script"""
    return "0.18" # Dated 2020-09-29
=======
    return "0.17" # Dated 2020-09-28
>>>>>>> 60474ddb

__version__ = version()

PX_PER_INCH = 96.0
# This value has changed to 96 px per inch, as of version 0.12 of this library.
# Prior versions used 90 PPI, corresponding the value used in Inkscape < 0.92.
# For use with Inkscape 0.91 (or older), use PX_PER_INCH = 90.0

trivial_svg = """<?xml version="1.0" encoding="UTF-8" standalone="no"?>
    <svg
       xmlns:dc="http://purl.org/dc/elements/1.1/"
       xmlns:rdf="http://www.w3.org/1999/02/22-rdf-syntax-ns#"
       xmlns:svg="http://www.w3.org/2000/svg"
       xmlns="http://www.w3.org/2000/svg"
       version="1.1"
       id="svg15158"
       viewBox="0 0 297 210"
       height="210mm"
       width="297mm">
    </svg>
    """

def checkLimits(value, lower_bound, upper_bound):
    """
    Limit a value to within a range.
    Return constrained value with error boolean.
    """
    if value > upper_bound:
        return upper_bound, True
    if value < lower_bound:
        return lower_bound, True
    return value, False


def checkLimitsTol(value, lower_bound, upper_bound, tolerance):
    """
    Limit a value to within a range.
    Return constrained value with error boolean.
    Allow a range of tolerance where we constrain the value without an error message.
    """
    if value > upper_bound:
        if value > (upper_bound + tolerance):
            return upper_bound, True  # Truncate & throw error
        return upper_bound, False  # Truncate with no error
    if value < lower_bound:
        if value < (lower_bound - tolerance):
            return lower_bound, True  # Truncate & throw error
        return lower_bound, False  # Truncate with no error
    return value, False  # Return original value without error


def clip_code(x_in, y_in, x_min, x_max, y_min, y_max):
    """Encode point position with respect to boundary box"""
    code = 0
    if x_in < x_min:
        code = 1  # Left
    if x_in > x_max:
        code |= 2 # Right
    if y_in < y_min:
        code |= 4 # Top
    if y_in > y_max:
        code |= 8 # Bottom
    return code


def clip_segment(segment, bounds):
    """
    Given an input line segment [[x_1, y_1], [x_2, y_2]], as well as a
    rectangular bounding region [[x_min, y_min], [x_max, y_max]], clip and
    keep the part of the segment within the bounding region, using the
    Cohen–Sutherland algorithm.
    Return a boolean value, "accept", indicating that the output
    segment is non-empty, as well as truncated segment,
    [[x_1', y_1'], [x_2', y_2']], giving the portion of the input line segment
    that fits within the bounds.
    """

    x_1 = segment[0][0]
    y_1 = segment[0][1]
    x_2 = segment[1][0]
    y_2 = segment[1][1]

    x_min = bounds[0][0]
    y_min = bounds[0][1]
    x_max = bounds[1][0]
    y_max = bounds[1][1]

    while True: # Repeat until return
        code_1 = clip_code(x_1, y_1, x_min, x_max, y_min, y_max)
        code_2 = clip_code(x_2, y_2, x_min, x_max, y_min, y_max)

        # Trivial accept:
        if code_1 == 0 and code_2 == 0:
            return True, segment # Both endpoints are within bounds.
        # Trivial reject, if both endpoints are outside, and on the same side:
        if code_1 & code_2:
            return False, segment # Verify with bitwise AND.

        # Otherwise, at least one point is out of bounds; not trivial.
        if code_1 != 0:
            code = code_1
        else:
            code = code_2

        # Clip at a single boundary; may need to do this up to twice per vertex

        if code & 1: # Vertex on LEFT side of bounds:
            x_new = x_min  # Find intersection of our segment with x_min
            slope = (y_2 - y_1) / (x_2 - x_1)
            y_new = slope * (x_min - x_1) + y_1

        elif code & 2:  # Vertex on RIGHT side of bounds:
            x_new = x_max # Find intersection of our segment with x_max
            slope = (y_2 - y_1) / (x_2 - x_1)
            y_new = slope * (x_max - x_1) + y_1

        elif code & 4: # Vertex on TOP side of bounds:
            y_new = y_min  # Find intersection of our segment with y_min
            slope = (x_2 - x_1) / (y_2 - y_1)
            x_new = slope * (y_min - y_1) + x_1

        elif code & 8: # Vertex on BOTTOM side of bounds:
            y_new = y_max  # Find intersection of our segment with y_max
            slope = (x_2 - x_1) / (y_2 - y_1)
            x_new = slope * (y_max - y_1) + x_1

        if code == code_1:
            x_1 = x_new
            y_1 = y_new
        else:
            x_2 = x_new
            y_2 = y_new
        segment = [[x_1, y_1], [x_2, y_2]] # Now checking this clipped segment


def constrainLimits(value, lower_bound, upper_bound):
    """ Limit a value to within a range. """
    return max(lower_bound, min(upper_bound, value))


def distance(x_in, y_in):
    """
    Pythagorean theorem
    """
    return sqrt(x_in * x_in + y_in * y_in)


def dotProductXY(input_vector_first, input_vector_second):
    """Dot product of vectors"""
    temp = input_vector_first[0] * input_vector_second[0] +\
                    input_vector_first[1] * input_vector_second[1]
    if temp > 1:
        return 1
    if temp < -1:
        return -1
    return temp


def getLength(altself, name, default):
    """
    Get the <svg> attribute with name "name" and default value "default"
    Parse the attribute into a value and associated units.  Then, accept
    no units (''), units of pixels ('px'), and units of percentage ('%').
    Return value in px.
    """
    string_to_parse = altself.document.getroot().get(name)

    if string_to_parse:
        value, unit = parseLengthWithUnits(string_to_parse)
        if value is None:
            return None
        if unit in ('', 'px'):
            return float(value)
        if unit == 'in':
            return float(value) * PX_PER_INCH
        if unit == 'mm':
            return float(value) * PX_PER_INCH / 25.4
        if unit == 'cm':
            return float(value) * PX_PER_INCH / 2.54
        if unit in ('Q', 'q'):
            return float(value) * PX_PER_INCH / (40.0 * 2.54)
        if unit == 'pc':
            return float(value) * PX_PER_INCH / 6.0
        if unit == 'pt':
            return float(value) * PX_PER_INCH / 72.0
        if unit == '%':
            return float(default) * value / 100.0
        # Unsupported units
        return None
    # No width specified; assume the default value
    return float(default)


def getLengthInches(altself, name):
    """
    Get the <svg> attribute with name "name", and parse it as a length,
    into a value and associated units. Return value in inches.

    As of version 0.11, units of 'px' or no units ('') are interpreted
    as imported px, at a resolution of 96 px per inch, as per the SVG
    specification. (Prior versions returned None in this case.)

    This allows certain imported SVG files, (imported with units of px)
    to plot while they would not previously. However, it may also cause
    new scaling issues in some circumstances. Note, for example, that
    Adobe Illustrator uses 72 px per inch, and Inkscape used 90 px per
    inch prior to version 0.92.
    """
    string_to_parse = altself.document.getroot().get(name)
    if string_to_parse:
        value, unit = parseLengthWithUnits(string_to_parse)
        if value is None:
            return None
        if unit == 'in':
            return float(value)
        if unit == 'mm':
            return float(value) / 25.4
        if unit == 'cm':
            return float(value) / 2.54
        if unit in ('Q', 'q'):
            return float(value) / (40.0 * 2.54)
        if unit == 'pc':
            return float(value) / 6.0
        if unit == 'pt':
            return float(value) / 72.0
        if unit in ('', 'px'):
            return float(value) / 96.0
    # Unsupported units (including '%') or no string to parse:
    return None


def parseLengthWithUnits(string_to_parse):
    """
    Parse an SVG value which may or may not have units attached.
    There is a more general routine to consider in scour.py if more
    generality is ever needed.
    """
    units = 'px'
    string = string_to_parse.strip()
    if string[-2:] == 'px':  # pixels, at a size of PX_PER_INCH per inch
        string = string[:-2]
    elif string[-2:] == 'in':  # inches
        string = string[:-2]
        units = 'in'
    elif string[-2:] == 'mm':  # millimeters
        string = string[:-2]
        units = 'mm'
    elif string[-2:] == 'cm':  # centimeters
        string = string[:-2]
        units = 'cm'
    elif string[-2:] == 'pt':  # points; 1pt = 1/72th of 1in
        string = string[:-2]
        units = 'pt'
    elif string[-2:] == 'pc':  # picas; 1pc = 1/6th of 1in
        string = string[:-2]
        units = 'pc'
    elif string[-1:] == 'Q' or string[-1:] == 'q':  # quarter-millimeters. 1q = 1/40th of 1cm
        string = string[:-1]
        units = 'Q'
    elif string[-1:] == '%':
        units = '%'
        string = string[:-1]

    try:
        value = float(string)
    except ValueError:
        return None, None

    return value, units


def unitsToUserUnits(input_string):
    """
    Custom replacement for the unittouu routine in inkex.py

    Parse the attribute into a value and associated units.
    Return value in user units (typically "px").
    """

    value, unit = parseLengthWithUnits(input_string)
    if value is None:
        return None
    if unit in ('', 'px'):
        return float(value)
    if unit == 'in':
        return float(value) * PX_PER_INCH
    if unit == 'mm':
        return float(value) * PX_PER_INCH / 25.4
    if unit == 'cm':
        return float(value) * PX_PER_INCH / 2.54
    if unit in ('Q', 'q'):
        return float(value) * PX_PER_INCH / (40.0 * 2.54)
    if unit == 'pc':
        return float(value) * PX_PER_INCH / 6.0
    if unit == 'pt':
        return float(value) * PX_PER_INCH / 72.0
    if unit == '%':
        return float(value) / 100.0
    # Unsupported units
    return None


def subdivideCubicPath(s_p, flat, i=1):
    """
    Break up a bezier curve into smaller curves, each of which
    is approximately a straight line within a given tolerance
    (the "smoothness" defined by [flat]).

    This is a modified version of cspsubdiv.cspsubdiv(). I rewrote the recursive
    call because it caused recursion-depth errors on complicated line segments.
    """

    while True:
        while True:
            if i >= len(s_p):
                return
            p_0 = s_p[i - 1][1]
            p_1 = s_p[i - 1][2]
            p_2 = s_p[i][0]
            p_3 = s_p[i][1]

            b_list = (p_0, p_1, p_2, p_3)

            if cspsubdiv.maxdist(b_list) > flat:
                break
            i += 1

        one, two = bezmisc.beziersplitatt(b_list, 0.5)
        s_p[i - 1][2] = one[1]
        s_p[i][0] = two[2]
        p_list = [one[2], one[3], two[1]]
        s_p[i:1] = [p_list]


def max_dist_from_n_points(input_points):
    """
    Like cspsubdiv.maxdist, but it can check for distances of any number of points >= 0.

    `input_points` is an ordered collection of xy vertices.
    The first point and the last point define the segment we are finding distances from.

    does not mutate `input_points`
    """
    assert len(input_points) >= 3, "There must be points (other than begin/end) to check."

    points = [ffgeom.Point(point[0], point[1]) for point in input_points]
    segment = ffgeom.Segment(points.pop(0), points.pop())

    distances = [segment.distanceToPoint(point) for point in points]
    return max(distances)


def supersample(vertices, tolerance):
    """
    Given a list of vertices, remove some according to the following algorithm.

    Suppose that the vertex list consists of points A, B, C, D, E, and so forth,
    which define segments AB, BC, CD, DE, EF, and so on.

    We first test to see if vertex B can be removed, by using perpDistanceToPoint
    to check whether the distance between B and segment AC is less than tolerance.

    If B can be removed, then check to see if the next vertex, C, can be removed.
    Both B and C can be removed if the both the distance between B and AD is less
    than Tolerance and the distance between C and AD is less than Tolerance. Continue
    removing additional vertices, so long as the perpendicular distance between every
    point removed and the resulting segment is less than tolerance (and the end of the
    vertex list is not reached).

    If B cannot be removed, then move onto vertex C, and perform the same checks,
    until the end of the vertex list is reached.
    """
    if len(vertices) <= 2: # there is nothing to delete
        return vertices

    start_index = 0 # can't remove first vertex
    while start_index < len(vertices) - 2:
        end_index = start_index + 2
        # test the removal of (start_index, end_index), exclusive until we can't advance end_index
        while (max_dist_from_n_points(vertices[start_index:end_index + 1]) < tolerance
               and end_index < len(vertices)):
            end_index += 1 # try removing the next vertex too

        vertices[start_index + 1:end_index - 1] = [] # delete (start_index, end_index), exclusive
        start_index += 1

def userUnitToUnits(distance_uu, unit_string):
    """
    Custom replacement for the uutounit routine in inkex.py

    Parse the attribute into a value and associated units.
    Return value in user units (typically "px").
    """

    if distance_uu is None:  # Couldn't parse the value
        return None
    if unit_string in ('', 'px'):
        return float(distance_uu)
    if unit_string == 'in':
        return float(distance_uu) / PX_PER_INCH
    if unit_string == 'mm':
        return float(distance_uu) / (PX_PER_INCH / 25.4)
    if unit_string == 'cm':
        return float(distance_uu) / (PX_PER_INCH / 2.54)
    if unit_string in ('Q', 'q'):
        return float(distance_uu) / (PX_PER_INCH / (40.0 * 2.54))
    if unit_string == 'pc':
        return float(distance_uu) / (PX_PER_INCH / 6.0)
    if unit_string == 'pt':
        return float(distance_uu) / (PX_PER_INCH / 72.0)
    if unit_string == '%':
        return float(distance_uu) * 100.0
    # Unsupported units
    return None


def vb_scale(v_b, p_a_r, doc_width, doc_height):
    """"
    Parse SVG viewbox and generate scaling parameters.
    Reference documentation: https://www.w3.org/TR/SVG11/coords.html

    Inputs:
        v_b:         Contents of SVG viewbox attribute
        p_a_r:      Contents of SVG preserveAspectRatio attribute
        doc_width:  Width of SVG document
        doc_height: Height of SVG document

    Output: s_x, s_y, o_x, o_y
        Scale parameters (s_x,s_y) and offset parameters (o_x,o_y)

    """
    if v_b is None:
        return 1, 1, 0, 0 # No viewbox; return default transform
    vb_array = v_b.strip().replace(',', ' ').split()

    if len(vb_array) < 4:
        return 1, 1, 0, 0 # invalid viewbox; return default transform

    min_x = float(vb_array[0]) # viewbox offset: x
    min_y = float(vb_array[1]) # viewbox offset: y
    width = float(vb_array[2]) # viewbox width
    height = float(vb_array[3]) # viewbox height

    if width <= 0 or height <= 0:
        return 1, 1, 0, 0 # invalid viewbox; return default transform

    d_width = float(doc_width)
    d_height = float(doc_height)

    if d_width <= 0 or d_height <= 0:
        return 1, 1, 0, 0 # invalid document size; return default transform

    ar_doc = d_height / d_width # Document aspect ratio
    ar_vb = height / width      # viewbox aspect ratio

    # Default values of the two preserveAspectRatio parameters:
    par_align = "xmidymid" # "align" parameter (lowercased)
    par_mos = "meet"       # "meetOrSlice" parameter

    if p_a_r is not None:
        par_array = p_a_r.strip().replace(',', ' ').lower().split()
        if len(par_array) > 0:
            par0 = par_array[0]
            if par0 == "defer":
                if len(par_array) > 1:
                    par_align = par_array[1]
                    if len(par_array) > 2:
                        par_mos = par_array[2]
            else:
                par_align = par0
                if len(par_array) > 1:
                    par_mos = par_array[1]

    if par_align == "none":
        # Scale document to fill page. Do not preserve aspect ratio.
        # This is not default behavior, nor what happens if par_align
        # is not given; the "none" value must be _explicitly_ specified.

        s_x = d_width/ width
        s_y = d_height / height
        o_x = -min_x
        o_y = -min_y
        return s_x, s_y, o_x, o_y

    # Other than "none", all situations fall into two classes:
    #
    # 1)   (ar_doc >= ar_vb AND par_mos == "meet")
    #        or  (ar_doc < ar_vb AND par_mos == "slice")
    #     -> In these cases, scale document up until viewbox fills doc in X.
    #
    # 2)   All other cases, i.e.,
    #     (ar_doc < ar_vb AND par_mos == "meet")
    #        or  (ar_doc >= ar_vb AND par_mos == "slice")
    #     -> In these cases, scale document up until viewbox fills doc in Y.
    #
    # Note in cases where the scaled viewbox exceeds the document
    # (page) boundaries (all "slice" cases and many "meet" cases where
    # an offset value is given) that this routine does not perform
    # any clipping, but subsequent clipping to the page boundary
    # is appropriate.
    #
    # Besides "none", there are 9 possible values of par_align:
    #     xminymin xmidymin xmaxymin
    #     xminymid xmidymid xmaxymid
    #     xminymax xmidymax xmaxymax

    if (((ar_doc >= ar_vb) and (par_mos == "meet"))
            or ((ar_doc < ar_vb) and (par_mos == "slice"))):
        # Case 1: Scale document up until viewbox fills doc in X.

        s_x = d_width / width
        s_y = s_x # Uniform aspect ratio
        o_x = -min_x

        scaled_vb_height = ar_doc * width
        excess_height = scaled_vb_height - height

        if par_align in {"xminymin", "xmidymin", "xmaxymin"}:
            # Case: Y-Min: Align viewbox to minimum Y of the viewport.
            o_y = -min_y

        elif par_align in {"xminymax", "xmidymax", "xmaxymax"}:
            # Case: Y-Max: Align viewbox to maximum Y of the viewport.
            o_y = -min_y + excess_height

        else: # par_align in {"xminymid", "xmidymid", "xmaxymid"}:
            # Default case: Y-Mid: Center viewbox on page in Y
            o_y = -min_y + excess_height / 2

        return s_x, s_y, o_x, o_y

    # Case 2: Scale document up until viewbox fills doc in Y.

    s_y = d_height / height
    s_x = s_y # Uniform aspect ratio
    o_y = -min_y

    scaled_vb_width = height / ar_doc
    excess_width = scaled_vb_width - width

    if par_align in {"xminymin", "xminymid", "xminymax"}:
        # Case: X-Min: Align viewbox to minimum X of the viewport.
        o_x = -min_x

    elif par_align in {"xmaxymin", "xmaxymid", "xmaxymax"}:
        # Case: X-Max: Align viewbox to maximum X of the viewport.
        o_x = -min_x + excess_width

    else: # par_align in {"xmidymin", "xmidymid", "xmidymax"}:
        # Default case: X-Mid: Center viewbox on page in X
        o_x = -min_x + excess_width / 2

    return s_x, s_y, o_x, o_y
    # return 1, 1, 0, 0 # Catch-all: return default transform


def points_equal(point_a, point_b):
    """
    Given two vertices point_a and point_b, each a 2-tuple,
    determine if the two points are close enough to be considered "equal"
    with a floating-point-friendly "fuzzy" comparison.
    """
    return isclose(point_a[0], point_b[0]) and isclose(point_a[1], point_b[1])


def points_near(point_a, point_b, squared_tolerance):
    """
    Given two vertices point_a and point_b, each a 2-tuple, return True if the two
    points are coincident to within a certain tolerance.

    Arguments:
        point_a, point_b:  Vertex (x,y), 2-tuples of floats
        squared_tolerance: Square of maximum allowed distance between vertices

    if (point_a.x - point_b.x)^2 + (point_a.y - point_b.y)^2 < tolerance^2,
        then return True.
    """
    delta_x = point_a[0] - point_b[0]
    delta_y = point_a[1] - point_b[1]

    return (delta_x * delta_x + delta_y * delta_y) < squared_tolerance


def square_dist(point_a, point_b):
    """
    Given two vertices point_a and point_b, each a 2-tuple,
    return the square of the distance between them.
    """
    delta_x = point_a[0] - point_b[0]
    delta_y = point_a[1] - point_b[1]
    return delta_x * delta_x + delta_y * delta_y


def points_near(point_a, point_b, squared_tolerance):
    """
    Given two vertices point_a and point_b, each a 2-tuple, return True if the two
    points are coincident to within a certain tolerance.

    Arguments:
        point_a, point_b:  Vertex (x,y), 2-tuples of floats
        squared_tolerance: Square of maximum allowed distance between vertices

    if (point_a.x - point_b.x)^2 + (point_a.y - point_b.y)^2 < tolerance^2,
        then return True.
    """
    delta_x = point_a[0] - point_b[0]
    delta_y = point_a[1] - point_b[1]

    return (delta_x * delta_x + delta_y * delta_y) < squared_tolerance


def square_dist(point_a, point_b):
    """
    Given two vertices point_a and point_b, each a 2-tuple,
    return the square of the distance between them.
    """
    delta_x = point_a[0] - point_b[0]
    delta_y = point_a[1] - point_b[1]
    return delta_x * delta_x + delta_y * delta_y


def vInitial_VF_A_Dx(v_final, acceleration, delta_x):
    """
    Kinematic calculation: Maximum allowed initial velocity to arrive at distance X
    with specified final velocity, and given maximum linear acceleration.

    Calculate and return the (real) initial velocity, given an final velocity,
        acceleration rate, and distance interval.

    Uses the kinematic equation Vi^2 = Vf^2 - 2 a D_x , where
            Vf is the final velocity,
            a is the acceleration rate,
            D_x (delta x) is the distance interval, and
            Vi is the initial velocity.

    We are looking at the positive root only-- if the argument of the sqrt
        is less than zero, return -1, to indicate a failure.
    """
    initial_v_squared = (v_final * v_final) - (2 * acceleration * delta_x)
    if initial_v_squared >= 0:
        return sqrt(initial_v_squared)
    return -1


def vFinal_Vi_A_Dx(v_initial, acceleration, delta_x):
    """
    Kinematic calculation: Final velocity with constant linear acceleration.

    Calculate and return the (real) final velocity, given an initial velocity,
        acceleration rate, and distance interval.

    Uses the kinematic equation Vf^2 = 2 a D_x + Vi^2, where
            Vf is the final velocity,
            a is the acceleration rate,
            D_x (delta x) is the distance interval, and
            Vi is the initial velocity.

    We are looking at the positive root only-- if the argument of the sqrt
        is less than zero, return -1, to indicate a failure.
    """
    final_v_squared = (2 * acceleration * delta_x) + (v_initial * v_initial)
    if final_v_squared >= 0:
        return sqrt(final_v_squared)
    return -1


def pathdata_first_point(path):
    """
    Return the first (X,Y) point from an SVG path data string

    Input:  A path data string; the text of the 'd' attribute of an SVG path
    Output: Two floats in a list representing the x and y coordinates of the first point
    """

    parsed_path = simplepath.parsePath(path) # parsePath splits path into segments

    for command, params in parsed_path:
        if command == 'M':
            return [params[0], params[1]]

    # Properly constructed paths begin with a moveto ('M') command.
    return None


def pathdata_last_point(path):
    """
    Return the last (X,Y) point from an SVG path data string

    Input:  A path data string; the text of the 'd' attribute of an SVG path
    Output: Two floats in a list representing the x and y coordinates of the last point
    """
    parsed_path = simplepath.parsePath(path) # parsePath splits path into segments
    command, params = parsed_path[-1] # look at the last command to determine the last point

    if command.upper() == 'Z':
        # find the last move command, since Z moves to the start of the last subpath
        for command, params in reversed(parsed_path[:-1]):
            if command == 'M':
                return [params[0], params[1]]

        # paths must have at least one moveto, so we should never get here.
        return None

    # Otherwise: The last command should be in the set 'MLCQA'
    #     - All commands converted to absolute by parsePath.
    #     - Can ignore Z (case handled)
    #     - Can ignore H,V, since those are converted to L by parsePath.
    #     - Can ignore S, converted to C by parsePath.
    #     - Can ignore T, converted to Q by parsePath.
    #
    #     MLCQA: Commands all ending in (X,Y) pair.

    x_val = params[-2] # Second to last parameter given
    y_val = params[-1] # Last parameter given

    return [x_val, y_val]<|MERGE_RESOLUTION|>--- conflicted
+++ resolved
@@ -9,11 +9,6 @@
 #
 # The MIT License (MIT)
 #
-<<<<<<< HEAD
-=======
-# Copyright (c) 2020 Windell H. Oskay, Evil Mad Scientist Laboratories
-#
->>>>>>> 60474ddb
 # Permission is hereby granted, free of charge, to any person obtaining a copy
 # of this software and associated documentation files (the "Software"), to deal
 # in the Software without restriction, including without limitation the rights
@@ -51,12 +46,8 @@
 ffgeom = from_dependency_import('ink_extensions.ffgeom')
 
 def version():    # Version number for this document
-<<<<<<< HEAD
     """Return version number of this script"""
     return "0.18" # Dated 2020-09-29
-=======
-    return "0.17" # Dated 2020-09-28
->>>>>>> 60474ddb
 
 __version__ = version()
 
